--- conflicted
+++ resolved
@@ -111,13 +111,11 @@
     #[error("Invalid asset ID: {0}")]
     InvalidAssetID(String),
 
-<<<<<<< HEAD
     #[error("Invalid assignment")]
     InvalidAssignment,
-=======
+    
     #[error("Invalid hex bytes")]
     InvalidAssetIDBytes,
->>>>>>> 69220e0a
 
     #[error("Invalid attachments: {0}")]
     InvalidAttachments(String),
@@ -418,11 +416,8 @@
             | APIError::InvalidAnnounceAddresses(_)
             | APIError::InvalidAnnounceAlias(_)
             | APIError::InvalidAssetID(_)
-<<<<<<< HEAD
             | APIError::InvalidAssignment
-=======
             | APIError::InvalidAssetIDBytes
->>>>>>> 69220e0a
             | APIError::InvalidAttachments(_)
             | APIError::InvalidBackupPath
             | APIError::InvalidChannelID
